--- conflicted
+++ resolved
@@ -17,49 +17,24 @@
     value   (float) :   initial value of this parameter
     minimum (float) :   minimum value that this parameter can take on
     maximum (float) :   maximum value that this parameter can take on
-<<<<<<< HEAD
     curve   (str)   :   relationship between parameter values and the normalized values
                         in the range [0,1]. Must be one of "linear", "log", or "exp".
                         Defaults to "linear"
-    name    (str)   :   Optional name to give to this parameter.
     """
 
     def __init__(
             self,
+            name: str,
             value: float,
             minimum: float,
             maximum: float,
             curve: str = "linear",
-            name: str = ""
-=======
-    scale   (float) :   scaling to apply when converting to and from a value with
-                        range [0,1]. Defaults to 1 which is linear scaling. A value
-                        less than 1 is a logarithmic relationship that fills more of the
-                        lower range of the parameter, whereas a scale value greater 1
-                        is an exponential relationship that fills more of the higher
-                        range of the parameter.
-    """
-
-    def __init__(
-        self,
-        name: str,
-        value: float,
-        minimum: float,
-        maximum: float,
-        scale: float = 1,
->>>>>>> 128e6823
     ):
         self.name = name
-        self.value = np.clip(value, minimum, maximum)
         self.minimum = minimum
         self.maximum = maximum
-<<<<<<< HEAD
         assert minimum <= value <= maximum
         self.value = value
-        self.name = name
-=======
-        self.scale = scale
->>>>>>> 128e6823
 
         self.curve_type = curve
         if curve == "linear":
@@ -74,17 +49,12 @@
 
     def __str__(self):
         name = "{}, ".format(self.name) if self.name else ""
-<<<<<<< HEAD
         return "Parameter: {}Value: {}, Min: {}, Max: {}, Curve: {}".format(
             name,
             self.value,
             self.minimum,
             self.maximum,
             self.curve_type
-=======
-        return "Parameter: {}, Value: {}, Min: {}, Max: {}, Scale: {}".format(
-            name, self.value, self.minimum, self.maximum, self.scale
->>>>>>> 128e6823
         )
 
     def set_value(self, new_value):
