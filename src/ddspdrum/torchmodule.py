"""
Synth modules in Torch.
"""

from abc import abstractmethod
from typing import Any, List

import numpy as np
import torch
import torch.nn as nn
import torch.tensor as T

from ddspdrum.defaults import BUFFER_SIZE, SAMPLE_RATE
<<<<<<< HEAD
from ddspdrum.modparameter import ModParameter
from ddspdrum.torchutil import (
    fix_length,
    linspace,
    midi_to_hz,
    normalize,
    reverse_signal
)
=======
from ddspdrum.parameter import ParameterRange, TorchParameter
from ddspdrum.torchutil import fix_length, midi_to_hz
>>>>>>> 9a24cfab

torch.pi = torch.acos(torch.zeros(1)).item() * 2  # which is 3.1415927410125732


class TorchSynthModule(nn.Module):
    """
    Base class for synthesis modules, in torch.

    WARNING: For now, TorchSynthModules should be atomic and not contain other
    SynthModules.
    TODO: Later, we should deprecate SynthModule and fold everything into here.
    """

    def __init__(
            self,
            sample_rate: int = SAMPLE_RATE,
            buffer_size: int = BUFFER_SIZE
    ):
        """
        NOTE:
        __init__ should only set parameters.
        We shouldn't be doing computations in __init__ because
        the computations will change when the parameters change.
        """
        nn.Module.__init__(self)
        self.sample_rate = T(sample_rate)
        self.buffer_size = T(buffer_size)
        self.torchparameters: nn.ParameterDict = nn.ParameterDict()

    def to_buffer_size(self, signal: T) -> T:
        return fix_length(signal, self.buffer_size)

    def seconds_to_samples(self, seconds: T) -> T:
        return torch.round(seconds * self.sample_rate).int()

    def _forward(self, *args: Any, **kwargs: Any) -> T:  # pragma: no cover
        """
        Each TorchSynthModule should override this.
        """
        pass

    def forward(self, *args: Any, **kwargs: Any) -> T:  # pragma: no cover
        """
        Wrapper for _forward that ensures a buffer_size length output.
        """
        return self.to_buffer_size(self._forward(*args, **kwargs))

    def npyforward(
            self,
            *args: Any,
            **kwargs: Any
    ) -> np.ndarray:  # pragma: no cover
        """
        This is the numpy version of the torch.nn.Module.forward command.
        All torch.tensor inputs and outputs are cast to ndarrays.
        """
        npyargs = []
        for i in args:
            if isinstance(i, T):
                npyargs.append(i.numpy())
            else:
                npyargs.append(i)

        npykwargs = {}
        for key in kwargs.keys():
            if isinstance(kwargs[key], T):
                npykwargs[key] = kwargs[key].numpy()
            else:
                npykwargs[key] = kwargs[key]

        return self.forward(*npyargs, **npykwargs).numpy()

    def add_parameters(self, parameters: List[TorchParameter]):
        """
        Add parameters to this SynthModule's torch parameter dictionary.
        """
        for parameter in parameters:
            assert parameter.parameter_name not in self.torchparameters
            self.torchparameters[parameter.parameter_name] = parameter

    def get_parameter(self, parameter_id: str) -> TorchParameter:
        """
        Get a single TorchParameter for this module

        Parameters
        ----------
        parameter_id (str)  :   Id of the parameter to return
        """
        return self.torchparameters[parameter_id]

    def get_parameter_0to1(self, parameter_id: str) -> float:
        """
        Get the value of a single parameter in the range of [0,1]

        Parameters
        ----------
        parameter_id (str)  :   Id of the parameter to return the value for
        """
        return float(self.torchparameters[parameter_id].item())

    def set_parameter(self, parameter_id: str, value: float):
        """
        Update a specific parameter value, ensuring that it is within a specified
        range

        Parameters
        ----------
        parameter_id (str)  : Id of the parameter to update
        value (float)       : Value to update parameter with
        """
        self.torchparameters[parameter_id].to_0to1(T(value))

    def set_parameter_0to1(self, parameter_id: str, value: float):
        """
        Update a specific parameter with a value in the range [0,1]

        Parameters
        ----------
        parameter_id (str)  : Id of the parameter to update
        value (float)       : Value to update parameter with
        """
        assert 0 <= value <= 1
        self.torchparameters[parameter_id].data = T(value)

    def p(self, parameter_id: str) -> T:
        """
        Convenience method for getting the parameter value.
        """
        return self.torchparameters[parameter_id].from_0to1()


class TorchADSR(TorchSynthModule):
    """
    Envelope class for building a control rate ADSR signal
    """

    def __init__(
        self,
        a: float = 0.25,
        d: float = 0.25,
        s: float = 0.5,
        r: float = 0.5,
        alpha: float = 3.0,
        sample_rate: int = SAMPLE_RATE,
        buffer_size: int = BUFFER_SIZE
    ):
        """
        Parameters
        ----------
        a                   :   attack time (sec), >= 0
        d                   :   decay time (sec), >= 0
        s                   :   sustain amplitude between 0-1. The only part of
                                ADSR that (confusingly, by convention) is not
                                a time value.
        r                   :   release time (sec), >= 0
        alpha               :   envelope curve, >= 0. 1 is linear, >1 is
                                exponential.
        """
        super().__init__(sample_rate=sample_rate, buffer_size=buffer_size)
        self.add_parameters(
            [
                TorchParameter(
                    value=a,
                    parameter_name="attack",
                    parameter_range=ParameterRange(0.0, 2.0, curve="log")
                ),
                TorchParameter(
                    value=d,
                    parameter_name="decay",
                    parameter_range=ParameterRange(0.0, 2.0, curve="log")
                ),
                TorchParameter(
                    value=s,
                    parameter_name="sustain",
                    parameter_range=ParameterRange(0.0, 1.0)
                ),
                TorchParameter(
                    value=r,
                    parameter_name="release",
                    parameter_range=ParameterRange(0.0, 5.0, curve="log")
                ),
                TorchParameter(
                    value=alpha,
                    parameter_name="alpha",
                    parameter_range=ParameterRange(0.1, 6.0)
                )
            ]
        )

    def _forward(self, note_on_duration: T = T(0)) -> np.ndarray:
        """Generate an ADSR envelope.

        By default, this envelope reacts as if it was triggered with midi, for
        example playing a keyboard. Each midi event has a beginning and end:
        note-on, when you press the key down; and note-off, when you release the
        key. `note_on_duration` is the amount of time that the key is depressed.

        During the note-on, the envelope moves through the attack and decay
        sections of the envelope. This leads to musically-intuitive, but
        programatically-counterintuitive behaviour:

        E.g., assume attack is .5 seconds, and decay is .5 seconds. If a note is
        held for .75 seconds, the envelope won't pass through the entire
        attack-and-decay (specifically, it will execute the entire attack, and
        only .25 seconds of the decay).

        Alternately, you can specify a `note_on_duration` of "0" which will
        switch the envelope to one-shot mode. In this case, the envelope moves
        through the entire attack, decay, and release, with no held "sustain"
        value.

        If this is confusing, don't worry about it. ADSR's do a lot of work
        behind the scenes to make the playing experience feel natural.

        """

        assert note_on_duration >= 0

        # If sustain is "0" go to one-shot mode (moves through ADR sections).
        if note_on_duration == T(0):
            note_on_duration = self.p("attack") + self.p("decay")

        num_samples = self.seconds_to_samples(note_on_duration)

        # Release decays from the last value of the attack-and-decay sections.
        ADS = self.note_on(num_samples)
        R = self.note_off(ADS[-1])

        return torch.cat((ADS, R))

    def _ramp(self, duration: T, inverse: bool = False):
        """Makes a ramp of a given duration in seconds.

        This function is used for the piece-wise construction of the envelope
        signal. Its output monotonically increases from 0 to 1. As a result,
        each component of the envelope is a scaled and possibly reversed
        version of this ramp:

        attack      -->     returns an `a`-length ramp, as is.
        decay       -->     `d`-length reverse ramp, descends from 1 to `s`.
        release     -->     `r`-length reverse ramp, descends to 0.

        Its curve is determined by alpha:

        alpha = 1 --> linear,
        alpha > 1 --> exponential,
        alpha < 1 --> logarithmic.

        """

        assert duration.ndim == 0
        t = torch.arange(self.seconds_to_samples(duration).item()) / self.sample_rate
        ramp = t * (1 / duration)

        if inverse:
            ramp = 1.0 - ramp

        return torch.pow(ramp, self.p("alpha"))

    @property
    def attack(self):
        return self._ramp(self.p("attack"))

    @property
    def decay(self):
        # `d`-length reverse ramp, scaled and shifted to descend from 1 to `s`.
        decay = self._ramp(self.p("decay"), inverse=True)
        return decay * (1 - self.p("sustain")) + self.p("sustain")

    @property
    def release(self):
        # `r`-length reverse ramp, reversed to descend to 0.
        return self._ramp(self.p("release"), inverse=True)

    def note_on(self, num_samples):
        assert self.attack.ndim == 1
        assert self.decay.ndim == 1
        out_ = torch.cat((self.attack, self.decay), 0)

        # Truncate or extend based on sustain duration.
        if num_samples <= len(out_):
            out_ = out_[:num_samples]
        else:
            hold_samples = num_samples - len(out_)
            sustain = torch.ones(hold_samples) * self.p("sustain")
            out_ = torch.cat((out_, sustain))

        return out_

    def note_off(self, last_val):
        return self.release * last_val

    def __str__(self):
        return (
            f"""TorchADSR(a={self.torchparameters['attack']}, """
            f"""d={self.torchparameters['decay']}, """
            f"""s={self.torchparameters['sustain']}, """
            f"""r={self.torchparameters['release']}, """
            f"""alpha={self.torchparameters['alpha']}"""
        )


class TorchVCO(TorchSynthModule):
    """
    Voltage controlled oscillator.

    Think of this as a VCO on a modular synthesizer. It has a base pitch
    (specified here as a midi value), and a pitch modulation depth. Its call
    accepts a modulation signal between 0 - 1. An array of 0's returns a
    stationary audio signal at its base pitch.


    Parameters
    ----------

    midi_f0 (flt)       :       pitch value in 'midi' (69 = 440Hz).
    mod_depth (flt)     :       depth of the pitch modulation in semitones.

    Examples
    --------

    >>> vco = VCO(midi_f0=69.0, mod_depth=24.0)
    >>> two_8ve_chirp = vco(linspace(0, 1, 1000, endpoint=False))
    """

    def __init__(
        self,
        midi_f0: float = 10,
        mod_depth: float = 50,
        phase: float = 0,
        sample_rate: int = SAMPLE_RATE,
        buffer_size: int = BUFFER_SIZE
    ):
        TorchSynthModule.__init__(
            self,
            sample_rate=sample_rate,
            buffer_size=buffer_size
        )
        self.add_parameters(
            [
                TorchParameter(
                    value=midi_f0,
                    parameter_name="pitch",
                    parameter_range=ParameterRange(0.0, 127.0)
                ),
                TorchParameter(
                    value=mod_depth,
                    parameter_name="mod_depth",
                    parameter_range=ParameterRange(0.0, 127.0)
                )
            ]
        )
        # TODO: Make this a parameter too?
        self.phase = T(phase)

    def _forward(self, mod_signal: T, phase: T = T(0.0)) -> T:
        """
        Generates audio signal from modulation signal.

        There are three representations of the 'pitch' at play here: (1) midi,
        (2) instantaneous frequency, and (3) phase, a.k.a. 'argument'.

        (1) midi    This is an abuse of the standard midi convention, where
                    semitone pitches are mapped from 0 - 127. Here it's a
                    convenient way to represent pitch linearly. An A above
                    middle C is midi 69.

        (2) freq    Pitch scales logarithmically in frequency. A is 440Hz.

        (3) phase   This is the argument of the cosine function that generates
                    sound. Frequency is the first derivative of phase; phase is
                    integrated frequency (~ish).

        First we generate the 'pitch contour' of the signal in midi values (mod
        contour + base pitch). Then we convert to a phase argument (via
        frequency), then output sound.

        """

        assert (mod_signal >= -1).all() and (mod_signal <= 1).all()

        control_as_frequency = self.make_control_as_frequency(mod_signal)

        cosine_argument = self.make_argument(control_as_frequency) + phase

        self.phase = cosine_argument[-1]
        return self.oscillator(cosine_argument)

    def make_control_as_frequency(self, mod_signal: T):
        modulation = self.p("mod_depth") * mod_signal
        control_as_midi = self.p("pitch") + modulation
        return midi_to_hz(control_as_midi)

    def make_argument(self, control_as_frequency: T) -> T:
        """
        Generates the phase argument to feed a cosine function to make audio.
        """
        assert control_as_frequency.ndim == 1
        return torch.cumsum(2 * torch.pi * control_as_frequency / SAMPLE_RATE, dim=0)

    @abstractmethod
    def oscillator(self, argument: T) -> T:
        """
        Dummy method. Overridden by child class VCO's.
        """
        pass


class TorchSineVCO(TorchVCO):
    """
    Simple VCO that generates a pitched sinusoid.

    Built off the VCO base class, it simply implements a cosine function as oscillator.
    """

    def __init__(
        self,
        midi_f0: float = 10.0,
        mod_depth: float = 50.0,
        phase: float = 0.0,
        **kwargs
    ):
        super().__init__(midi_f0=midi_f0, mod_depth=mod_depth, phase=phase, **kwargs)

    def oscillator(self, argument):
        return torch.cos(argument)


class TorchFmVCO(TorchVCO):
    """
    Frequency modulation VCO. Takes `mod_signal` as instantaneous frequency.

    Typical modulation is calculated in pitch-space (midi). For FM to work,
    we have to change the order of calculations. Here `mod_depth` is interpreted
    as the "modulation index" which is tied to the fundamental of the oscillator
    being modulated:

        modulation_index = frequency_deviation / modulation_frequency

    """

    def __init__(
            self,
            midi_f0: float = 10.0,
            mod_depth: float = 50.0,
            phase: float = 0.0):
        super().__init__(midi_f0=midi_f0, mod_depth=mod_depth, phase=phase)

    def make_control_as_frequency(self, mod_signal: T):
        # Compute modulation in Hz space (rather than midi-space).
        f0_hz = midi_to_hz(self.p("pitch"))
        fm_depth = self.p("mod_depth") * f0_hz
        modulation_hz = fm_depth * mod_signal
        return f0_hz + modulation_hz

    def oscillator(self, argument):
        # Classically, FM operators are sine waves.
        return torch.cos(argument)


# TODO: TorchSquareSawVCO


class TorchVCA(TorchSynthModule):
    """
    Voltage controlled amplifier.
    """

    def __init__(
            self,
            sample_rate: int = SAMPLE_RATE,
            buffer_size: int = BUFFER_SIZE
    ):
        super().__init__(sample_rate=sample_rate, buffer_size=buffer_size)

    def _forward(self, control_in: T, audio_in: T) -> T:
        assert (control_in >= 0).all() and (control_in <= 1).all()

        if (audio_in <= -1).any() or (audio_in >= 1).any():
            normalize(audio_in)

        audio_in = fix_length(audio_in, len(control_in))
        return control_in * audio_in<|MERGE_RESOLUTION|>--- conflicted
+++ resolved
@@ -11,8 +11,7 @@
 import torch.tensor as T
 
 from ddspdrum.defaults import BUFFER_SIZE, SAMPLE_RATE
-<<<<<<< HEAD
-from ddspdrum.modparameter import ModParameter
+from ddspdrum.parameter import ParameterRange, TorchParameter
 from ddspdrum.torchutil import (
     fix_length,
     linspace,
@@ -20,10 +19,6 @@
     normalize,
     reverse_signal
 )
-=======
-from ddspdrum.parameter import ParameterRange, TorchParameter
-from ddspdrum.torchutil import fix_length, midi_to_hz
->>>>>>> 9a24cfab
 
 torch.pi = torch.acos(torch.zeros(1)).item() * 2  # which is 3.1415927410125732
 
