# -*- coding: utf-8 -*-
"""lightningsynth.ipynb

Automatically generated by Colaboratory.

Original file is located at
    https://colab.research.google.com/github/turian/torchsynth/blob/lightning-synth/examples/lightningsynth.ipynb

# lightningsynth

Profiling for our synth on GPUs

Make sure you are on GPU runtime

If this hasn't been merged to master yet, run:
```
!pip uninstall -y torchsynth
!pip install git+https://github.com/turian/torchsynth.git@lightning-synth
```
"""

#!pip uninstall -y torchsynth
#!pip install git+https://github.com/turian/torchsynth.git@lightning-synth

#!pip install torchvision

import torch
import torch.tensor as T
from tqdm.auto import tqdm

import torch

# import torchvision.models as models
import torch.autograd.profiler as profiler
import pytorch_lightning as pl

from torchsynth.globals import SynthGlobals
from torchsynth.synth import Voice
import torchsynth.module

gpus = torch.cuda.device_count()
print("Usings %d gpus" % gpus)

# Note this is the batch size for our synth!
<<<<<<< HEAD
# i.e. this many synth sounds are generated at once
# With fp16 enabled, this batch size takes 4.2GB of GPU memory.
=======
# Not the batch size of the datasets
>>>>>>> 2face05e
BATCH_SIZE = 256

import multiprocessing

ncores = multiprocessing.cpu_count()
print(f"Using ncores {ncores} for generating batch numbers (low CPU usage)")


class batch_idx_dataset(torch.utils.data.Dataset):
    def __init__(self, num_batches):
        self.num_batches = num_batches

    def __getitem__(self, idx):
        return idx

    def __len__(self):
        return self.num_batches


synth1B = batch_idx_dataset(1024 * 1024 * 1024 // BATCH_SIZE)

<<<<<<< HEAD
=======
# Probably don't need to pin memory for generating ints
# We use batch_size 1 here because the synth modules are already batched!
train_dataloader = torch.utils.data.DataLoader(
    batch_idx_dataset(10), num_workers=0, batch_size=1
)
>>>>>>> 2face05e
test_dataloader = torch.utils.data.DataLoader(synth1B, num_workers=0, batch_size=1)

synthglobals = SynthGlobals(batch_size=T(BATCH_SIZE))
voice = Voice(synthglobals)

<<<<<<< HEAD
accelerator = None
if gpus == 0:
    gpus = None
    precision = 32
else:
    # specifies all available GPUs (if only one GPU is not occupied,
    # auto_select_gpus=True uses one gpu)
    gpus = -1
    # TODO: Change precision?
    precision = 16
    if gpus > 1:
        accelerator = "ddp"

# Use deterministic?
trainer = pl.Trainer(
    precision=precision,
    gpus=gpus,
    auto_select_gpus=True,
    accelerator=accelerator,
    deterministic=True,
    max_epochs=0,
)

=======

accelerator = None
if gpus == 0:
    gpus = None
    precision = 32
else:
    # specifies all available GPUs (if only one GPU is not occupied,
    # auto_select_gpus=True uses one gpu)
    gpus = -1
    # TODO: Change precision?
    precision = 16
    if gpus > 1:
        accelerator = "ddp"

# Use deterministic?
trainer = pl.Trainer(
    precision=precision,
    gpus=gpus,
    auto_select_gpus=True,
    accelerator=accelerator,
    deterministic=True,
    max_epochs=0,
)

trainer.fit(voice, train_dataloader=train_dataloader)
>>>>>>> 2face05e
trainer.test(voice, test_dataloaders=test_dataloader)<|MERGE_RESOLUTION|>--- conflicted
+++ resolved
@@ -42,12 +42,8 @@
 print("Usings %d gpus" % gpus)
 
 # Note this is the batch size for our synth!
-<<<<<<< HEAD
 # i.e. this many synth sounds are generated at once
-# With fp16 enabled, this batch size takes 4.2GB of GPU memory.
-=======
 # Not the batch size of the datasets
->>>>>>> 2face05e
 BATCH_SIZE = 256
 
 import multiprocessing
@@ -69,44 +65,10 @@
 
 synth1B = batch_idx_dataset(1024 * 1024 * 1024 // BATCH_SIZE)
 
-<<<<<<< HEAD
-=======
-# Probably don't need to pin memory for generating ints
-# We use batch_size 1 here because the synth modules are already batched!
-train_dataloader = torch.utils.data.DataLoader(
-    batch_idx_dataset(10), num_workers=0, batch_size=1
-)
->>>>>>> 2face05e
 test_dataloader = torch.utils.data.DataLoader(synth1B, num_workers=0, batch_size=1)
 
 synthglobals = SynthGlobals(batch_size=T(BATCH_SIZE))
 voice = Voice(synthglobals)
-
-<<<<<<< HEAD
-accelerator = None
-if gpus == 0:
-    gpus = None
-    precision = 32
-else:
-    # specifies all available GPUs (if only one GPU is not occupied,
-    # auto_select_gpus=True uses one gpu)
-    gpus = -1
-    # TODO: Change precision?
-    precision = 16
-    if gpus > 1:
-        accelerator = "ddp"
-
-# Use deterministic?
-trainer = pl.Trainer(
-    precision=precision,
-    gpus=gpus,
-    auto_select_gpus=True,
-    accelerator=accelerator,
-    deterministic=True,
-    max_epochs=0,
-)
-
-=======
 
 accelerator = None
 if gpus == 0:
@@ -131,6 +93,4 @@
     max_epochs=0,
 )
 
-trainer.fit(voice, train_dataloader=train_dataloader)
->>>>>>> 2face05e
 trainer.test(voice, test_dataloaders=test_dataloader)