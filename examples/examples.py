# # torchsynth examples
#
# We walk through basic functionality of `torchsynth` in this Jupyter notebook.
# Just note that all ipd.Audio play widgets normalize the audio.

# +
# %load_ext autoreload
# %autoreload 2
# %matplotlib inline

import IPython.display as ipd
from IPython.core.display import display
import librosa
import librosa.display
import matplotlib.pyplot as plt
import numpy as np
import torch
import torch.fft
import torch.tensor as T

<<<<<<< HEAD
from torchsynth.torchmodule import TorchADSR, TorchSineVCO, TorchVCA, TorchNoise #, TorchDrum, TorchFmVCO
=======
from torchsynth.module import TorchADSR, TorchSineVCO, TorchVCA, TorchNoise, TorchDrum, TorchFmVCO
>>>>>>> 7b073dec
from torchsynth.defaults import SAMPLE_RATE
# -


# Run examples on GPU if available
if torch.cuda.is_available():
    device = "cuda"
else:
    device = "cpu"


def time_plot(signal, sample_rate=SAMPLE_RATE, show=True):
    t = np.linspace(0, len(signal) / sample_rate, len(signal), endpoint=False)
    plt.plot(t, signal)
    plt.xlabel("Time")
    plt.ylabel("Amplitude")
    if show:
        plt.show()


def stft_plot(signal, sample_rate=SAMPLE_RATE):
    X = librosa.stft(signal)
    Xdb = librosa.amplitude_to_db(abs(X))
    plt.figure(figsize=(5, 5))
    librosa.display.specshow(Xdb, sr=sample_rate, x_axis="time", y_axis="log")
    plt.show()


# ## The Envelope
# Our module is based on an ADSR envelope, standing for "attack, decay, sustain,
# release," which is specified by four values:
#
# - a: the attack time, in seconds; the time it takes for the signal to ramp
#      from 0 to 1.
# - d: the decay time, in seconds; the time to 'decay' from a peak of 1 to a
#      sustain level.
# - s: the sustain level; a value between 0 and 1 that the envelope holds during
# a sustained note (**not a time value**).
# - r: the release time, in seconds; the time it takes the signal to decay from
#      the sustain value to 0.
#
# Envelopes are used to modulate a variety of signals; usually one of pitch,
# amplitude, or filter cutoff frequency. In this notebook we will use the same
# envelope to modulate several different audio parameters.
#
# ### A note about note-on, note-off behaviour 
#
# By default, this envelope reacts as if it was triggered with midi, for example
# playing a keyboard. Each midi event has a beginning and end: note-on, when you
# press the key down; and note-off, when you release the key. `note_on_duration`
# is the amount of time that the key is depressed. During the note-on, the
# envelope moves through the attack and decay sections of the envelope. This
# leads to musically-intuitive, but programatically-counterintuitive behaviour.
#
# Assume attack is 0.5 seconds, and decay is 0.5 seconds. If a note is held for
# 0.75 seconds, the envelope won't traverse through the entire attack-and-decay
# phase (specifically, it will execute the entire attack, and 0.25 seconds of
# the decay).
#
# If this is confusing, don't worry about it. ADSR's do a lot of work behind the
# scenes to make the playing experience feel natural. Alternately, you may
# specify one-shot mode (see below), which is more typical of drum machines.

# +
# Synthesis parameters.
a = [0.1, 0.2]
d = [0.1, 0.2]
s = [0.75, 0.8]
r = [0.5, 0.8]
alpha = [3.0, 4.0]
note_on_duration = [0.5, 2.0]

# Envelope test
adsr = TorchADSR(T(a), T(d), T(s), T(r), T(alpha)).to(device)
envelope = adsr(T(note_on_duration))
time_plot(envelope.detach().cpu(), adsr.sample_rate)

# +
# Synthesis parameters.
a = 0.1
d = 0.1
s = 0.75
r = 0.5
alpha = 3.0
note_on_duration = 0.5

# Envelope test
adsr = TorchADSR(a, d, s, r, alpha).to(device)
envelope = adsr(note_on_duration)
time_plot(envelope.detach().cpu(), adsr.sample_rate)
# -

# Create a second envelope, higher decay

# +
# Synthesis parameters.
a = 0.1
d = 0.5
s = 0.5
r = 0.5
alpha = 3.0
note_on_duration = 0.5

# Envelope test
adsr2 = TorchADSR(a, d, s, r, alpha).to(device)
envelope2 = adsr2(note_on_duration)
time_plot(envelope2.detach().cpu(), adsr.sample_rate)
# -

# Here's the l1 error between the two envelopes

err = torch.mean(torch.abs(envelope - envelope2))
print("Error =", err)
plt.plot(torch.abs(envelope - envelope2).detach().cpu())

# And here are the gradients

err.backward(retain_graph=True)
for p in adsr.torchparameters:
    print(f"{p} grad1={adsr.torchparameters[p].grad.item()} grad2={adsr2.torchparameters[p].grad.item()}")

# We can also use an optimizer to match the parameters of the two ADSRs

# +
# %matplotlib notebook

optimizer = torch.optim.Adam(list(adsr2.parameters()), lr=0.01)

fig, ax = plt.subplots()
time_plot(envelope.detach().cpu(), adsr.sample_rate, show=False)
time_plot(envelope2.detach().cpu(), adsr.sample_rate, show=False)
plt.show()

for i in range(100):
    optimizer.zero_grad()

    envelope = adsr(note_on_duration)
    envelope2 = adsr2(note_on_duration)
    err = torch.mean(torch.abs(envelope - envelope2))
        
    if i % 10 == 0:
        ax.set_title(f"Optimization Step {i} - Error: {err.item()}")
        ax.lines[0].set_ydata(envelope.detach().cpu())
        ax.lines[1].set_ydata(envelope2.detach().cpu())
        fig.canvas.draw()
    
    err.backward()
    optimizer.step()

# -

# ## Oscillators
#
# There are several types of oscillators and sound generators available. Oscillators that can be controlled by an external signal are called voltage-coltrolled oscillators (VCOs) in the analog world and we adpot a similar approach here; oscillators accept an input control signal and produce audio output. We have a simple sine oscilator:`TorchSineVCO`, a square/saw oscillator: `TorchSquareSawVCO`, and an FM oscillator: `TorchFmVCO`. There is also a white noise generator: `TorchNoise`.

# +
# %matplotlib inline

# Reset envelope
adsr = TorchADSR(a, d, s, r, alpha).to(device)
envelope = adsr(note_on_duration)

# SineVCO test
sine_vco = TorchSineVCO(midi_f0=12.0, mod_depth=50.0).to(device)
sine_out = sine_vco(envelope, phase=0.0)
stft_plot(sine_out.detach().cpu().numpy())
ipd.Audio(sine_out.detach().cpu().numpy(), rate=sine_vco.sample_rate.item())
# -

# SineVCO vs SineVCO with higher midi_f0

# SineVCO test
midi_f0 = 12.0
sine_vco2 = TorchSineVCO(midi_f0=30.0, mod_depth=50.0).to(device)
sine_out2 = sine_vco2(envelope, phase=0.0)
stft_plot(sine_out2.detach().cpu().numpy())
ipd.Audio(sine_out2.detach().cpu().numpy(), rate=sine_vco2.sample_rate.item())

# We can use auraloss instead of raw waveform loss. This is just to show that gradient computations occur

err = torch.mean(torch.abs(sine_out - sine_out2))
print("Error =", err)
plt.plot(torch.abs(sine_out - sine_out2).detach().cpu())

err.backward(retain_graph=True)
for p in sine_vco.torchparameters:
    print(f"{p} grad1={sine_vco.torchparameters[p].grad.item()} grad2={sine_vco2.torchparameters[p].grad.item()}")
# Both SineVCOs use the sample envelope
for p in adsr.torchparameters:
    print(f"{p} grad={adsr.torchparameters[p].grad.item()}")

# ### SquareSaw Oscillator
#
# Check this out, it's a square / saw oscillator. Use the shape parameter to
# interpolate between a square wave (shape = 0) and a sawtooth wave (shape = 1).

# +
from torchsynth.module import TorchSquareSawVCO

square_saw1 = TorchSquareSawVCO(midi_f0=30.0, mod_depth=0.0, shape=0.0).to(device)
env1 = torch.zeros(square_saw1.buffer_size, device=device)

square_saw_out1 = square_saw1(env1, phase=0.0)
stft_plot(square_saw_out1.cpu().detach().numpy())
ipd.Audio(square_saw_out1.cpu().detach().numpy(), rate=square_saw1.sample_rate.item())

# +
# SquareSawVCO test
square_saw2 = TorchSquareSawVCO(midi_f0=30.0, mod_depth=0.0, shape=1.0).to(device)
env2 = torch.zeros(square_saw2.buffer_size, device=device)

square_saw_out2 = square_saw2(env2, phase=0.0)
stft_plot(square_saw_out2.cpu().detach().numpy())
ipd.Audio(square_saw_out2.cpu().detach().numpy(), rate=square_saw2.sample_rate.item())
# -

err = torch.mean(torch.abs(square_saw_out2 - square_saw_out1))
print(err)
err.backward(retain_graph=True)
for p in square_saw1.torchparameters:
    print(f"{p} grad1={square_saw1.torchparameters[p].grad.item()} grad2={square_saw2.torchparameters[p].grad.item()}")

# ### VCA
#
# Notice that this sound is rather clicky. We'll add an envelope to the
# amplitude to smooth it out.

# +
vca = TorchVCA()
test_output = vca(envelope, sine_out)

time_plot(test_output.detach().cpu())
# -

# ### FM Synthesis
#
# What about FM? You bet. Use the `TorchFmVCO` class. It accepts any audio input.
#
# Just a note that, as in classic FM synthesis, you're dealing with a complex architecture of modulators. Each 'operator ' has its own pitch envelope, and amplitude envelope. The 'amplitude' envelope of an operator is really the *modulation depth* of the oscillator it operates on. So in the example below, we're using an ADSR to shape the depth of the *operator*, and this affects the modulation depth of the resultant signal.

# +
from torchsynth.module import TorchFmVCO

# FmVCO test
midi_f0 = 50.0

# Make steady-pitched sine (no pitch modulation).
sine_operator = TorchSineVCO(midi_f0=midi_f0, mod_depth=0.0).to(device)
operator_out = sine_operator(envelope)

# Shape the modulation depth.
operator_out = vca(envelope, operator_out)

# Feed into FM oscillator as modulator signal.
fm_vco = TorchFmVCO(midi_f0=midi_f0, mod_depth=5.0).to(device)
fm_out = fm_vco(operator_out)

stft_plot(fm_out.cpu().detach().numpy())
ipd.Audio(fm_out.cpu().detach().numpy(), rate=fm_vco.sample_rate.item())
# -

# ### Noise
#
# The noise generator mixes white noise into a signal

# +
N = 44100

env1 = torch.zeros(N)
vco1 = TorchSineVCO(midi_f0=60, buffer_size=N)
noise1 = TorchNoise(ratio=0.75, buffer_size=N)

noisy_sine_1 = noise1(vco1(env1))

env2 = torch.zeros(N)
vco2 = TorchSineVCO(midi_f0=60, buffer_size=N)
noise2 = TorchNoise(ratio=0.25, buffer_size=N)

noisy_sine_2 = noise2(vco2(env2))

stft_plot(noisy_sine_1.detach().numpy())
ipd.display(ipd.Audio(noisy_sine_1.detach().numpy(), rate=vco1.sample_rate.item()))

stft_plot(noisy_sine_2.detach().numpy())
ipd.display(ipd.Audio(noisy_sine_2.detach().numpy(), rate=vco2.sample_rate.item()))

# +
# Compute the error on the difference between the RMS level of the signals
rms1 = torch.sqrt(torch.mean(noisy_sine_1 * noisy_sine_1))
rms2 = torch.sqrt(torch.mean(noisy_sine_2 * noisy_sine_2))
err = torch.abs(rms2 - rms1)
print(err)

err.backward(retain_graph=True)
for p in noise1.torchparameters:
    print(f"{p} grad1={noise1.torchparameters[p].grad.item()} grad2={noise2.torchparameters[p].grad.item()}")

# +
optimizer = torch.optim.Adam(list(noise2.parameters()), lr=0.01)

print("Parameters before optimization:")
print(list(noise1.parameters()))
print(list(noise2.parameters()))

error_hist = []

for i in range(100):
    optimizer.zero_grad()

    noisy_sine_1 = noise1(vco1(env1))
    noisy_sine_2 = noise2(vco2(env2))

    rms1 = torch.sqrt(torch.mean(noisy_sine_1 * noisy_sine_1))
    rms2 = torch.sqrt(torch.mean(noisy_sine_2 * noisy_sine_2))
    err = torch.abs(rms2 - rms1)

    error_hist.append(err.item())
    err.backward()
    optimizer.step()

plt.plot(error_hist)
plt.ylabel("Error")
plt.xlabel("Optimization steps")

print("Parameters after optimization:")
print(list(noise1.parameters()))
print(list(noise2.parameters()))
# -

# ## Drum Module
#
# Alternately, you can just use the Drum class that composes all these modules
# together automatically. The drum module comprises a set of envelopes and oscillators needed to create one-shot sounds similar to a drum hit generator.

# +
drum1 = TorchDrum(
    pitch_adsr=TorchADSR(0.25, 0.25, 0.25, 0.25, alpha=3),
    amp_adsr=TorchADSR(0.25, 0.25, 0.25, 0.25),
    vco_1=TorchSineVCO(midi_f0=69, mod_depth=12),
    noise=TorchNoise(ratio=0.5),
    note_on_duration=1.0,
)

drum_out1 = drum1()
stft_plot(drum_out1.detach().numpy())
ipd.Audio(drum_out1.detach().numpy(), rate=drum1.sample_rate.item())
# -

# Additionally, the Drum class can take two oscillators.

# +
drum2 = TorchDrum(
    pitch_adsr=TorchADSR(0.1, 0.5, 0.0, 0.25, alpha=3),
    amp_adsr=TorchADSR(0.1, 0.25, 0.25, 0.25),
    vco_1=TorchSineVCO(midi_f0=40, mod_depth=12),
    vco_2=TorchSquareSawVCO(midi_f0=40, mod_depth=12, shape=0.5),
    noise=TorchNoise(ratio=0.01),
    note_on_duration=1.0,
)

drum_out2 = drum2()
stft_plot(drum_out2.detach().numpy())
ipd.Audio(drum_out2.detach().numpy(), rate=drum2.sample_rate.item())
# -

# Test gradients on entire drum

err = torch.mean(torch.abs(drum_out1 - drum_out2))
print(err)

# Print out the gradients for all the paramters

# +
err.backward(retain_graph=True)

for ((n1, p1), p2) in zip(drum1.named_parameters(), drum2.parameters()):
    print(f"{n1:40} Drum1: {p1.grad.item()} \tDrum2: {p2.grad.item()}")
# -

# ### Parameters

# All synth modules and synth classes have named parameters which can be quered
# and updated. Let's look at the parameters for the Drum we just created.

for n, p in drum1.named_parameters():
    print(f"{n:40} Normalized = {p:.2f} Human Range = {p.from_0to1():.2f}")

# Parameters are passed into SynthModules during creation with an initial value and a parameter range. The parameter range is a human readable range of values, for example MIDI note numbers from 1-127 for a VCO. These values are stored in a normalized range between 0 and 1. Parameters can be accessed and set using either ranges with specific methods.
#
# Parameters of individual modules can be accessed in several ways:

# +
# Get the full ModuleParameter object by name from the module
print(drum1.vco_1.get_parameter("pitch"))

# Access the value as a Tensor in the full value human range
print(drum1.vco_1.p("pitch"))

# Access the value as a float in the range from 0 to 1
print(drum1.vco_1.get_parameter_0to1("pitch"))
# -

# Parameters of individual modules can also be set using the human range or a normalized range between 0 and 1

# +
# Set the vco pitch using the human range, which is MIDI note number
drum1.vco_1.set_parameter("pitch", 64)
print(drum1.vco_1.p("pitch"))

# Set the vco pitch using a normalized range between 0 and 1
drum1.vco_1.set_parameter_0to1("pitch", 0.5433)
print(drum1.vco_1.p("pitch"))
# -

# ## Random synths
#
# Let's generate some random synths

drum = TorchDrum(note_on_duration=1.0).to(device)
for i in range(10):
    drum.randomize()
    drum_out = drum()
    display(ipd.Audio(drum_out.cpu().detach().numpy(), rate=drum.sample_rate.item()))

# ### Filters

# +
from torchsynth.filter import TorchMovingAverage, FIRLowPass

# Create some noise to filter
duration = 2
noise = torch.rand(2 * 44100, device=device) * 2 - 1
stft_plot(noise.cpu().detach().numpy())
# -

# **Moving Average Filter**
#
# A moving average filter is a simple finite impulse response (FIR) filter that calculates that value of a sample by taking the average of M input samples at a time. The filter_length defines how many samples M to include in the average.

# +

ma_filter = TorchMovingAverage(filter_length=32.).to(device)
filtered = ma_filter(noise)

stft_plot(filtered.cpu().detach().numpy())
ipd.Audio(filtered.cpu().detach().numpy(), rate=44100)

# +
# Second example with a longer filter -- notice that the filter length can be fractional
ma_filter2 = TorchMovingAverage(filter_length=64.25).to(device)
filtered2 = ma_filter2(noise)

stft_plot(filtered2.cpu().detach().numpy())
ipd.Audio(filtered2.cpu().detach().numpy(), rate=44100)
# -

# Compute the error between the two examples and get the gradient for the filter length

# +
fft1 = torch.abs(torch.fft.fft(filtered))
fft2 = torch.abs(torch.fft.fft(filtered2))

err = torch.mean(torch.abs(fft1 - fft2))
print("Error =", err)

err.backward(retain_graph=True)
for p in ma_filter.torchparameters:
    print(f"{p} grad1={ma_filter.torchparameters[p].grad.item()} grad2={ma_filter2.torchparameters[p].grad.item()}")
# -

# **FIR Lowpass**
#
# The TorchFIR filter implements a low-pass filter by approximating the impulse response of an ideal lowpass filter, which is a windowed sinc function in the time domain. We can set the exact cut-off frequency for this filter, all frequencies above this point are attenuated. The quality of the approximation is determined by the length of the filter, choosing a larger filter length will result in a filter with a steeper slope at the cutoff and more attenuation of high frequencies.

# +
fir1 = FIRLowPass(cutoff=1024, filter_length=128.0).to(device)
filtered1 = fir1(noise)

stft_plot(filtered1.cpu().detach().numpy())
ipd.Audio(filtered1.cpu().detach().numpy(), rate=44100)

# +
# Second filter with a lower cutoff and a longer filter
fir2 = FIRLowPass(cutoff=256., filter_length=1024).to(device)
filtered2 = fir2(noise)

stft_plot(filtered2.cpu().detach().numpy())
ipd.Audio(filtered2.cpu().detach().numpy(), rate=44100)
# -

# Compute the error between the two examples and check the gradient

# +
fft1 = torch.abs(torch.fft.fft(filtered1))
fft2 = torch.abs(torch.fft.fft(filtered2))
err = torch.mean(torch.abs(fft1 - fft2))
print("Error =", err)

err.backward(retain_graph=True)
for p in fir1.torchparameters:
    print(f"{p} grad1={fir1.torchparameters[p].grad.item()} grad2={fir2.torchparameters[p].grad.item()}")
# -
# #### IIR Filters
#
# A set of IIR filters using a SVF filter design approach are shown here, included filters are a lowpass, highpass, bandpass, and bandstop (or notch).
#
# IIR filters are really slow in Torch, so we're only testing with a shorter buffer

# +
from torchsynth.filter import TorchLowPassSVF, TorchHighPassSVF, TorchBandPassSVF, TorchBandStopSVF
import torch.fft

# Noise for testing
buffer = 4096
noise = torch.tensor(np.random.random(buffer) * 2 - 1, device=device).float()
stft_plot(noise.cpu().numpy())
# -

# We'll create two lowpass filters with different cutoffs and filter resonance to compare. The second filter has higher resonance at the filter cutoff, this causes the filter to ring at that frequency. This can be seen in the spectrogram as a darker line at the cutoff.

# +
lpf1 = TorchLowPassSVF(cutoff=500, resonance=1.0, buffer_size=buffer).to(device)
filtered1 = lpf1(noise)

stft_plot(filtered1.cpu().detach().numpy())

# +
lpf2 = TorchLowPassSVF(cutoff=1000, resonance=10, buffer_size=buffer).to(device)
filtered2 = lpf2(noise)

stft_plot(filtered2.cpu().detach().numpy())
# -

# Error and gradients for the two lowpass filters

# +
spectrum1 = torch.abs(torch.fft.fft(filtered1))
spectrum2 = torch.abs(torch.fft.fft(filtered2))

err = torch.mean(torch.abs(spectrum1 - spectrum2))
print(err)
# -

err.backward(retain_graph=True)
for p in lpf1.torchparameters:
    print(f"{p} grad1={lpf1.torchparameters[p].grad.item()} grad2={lpf2.torchparameters[p].grad.item()}")

# Let's checkout some other SVF filters

# +
# Highpass
hpf = TorchHighPassSVF(cutoff=2048, buffer_size=buffer)
filtered = hpf(noise)

stft_plot(filtered.cpu().detach().numpy())
# -

# We can also apply an envelope to the filter frequency. The mod_depth parameter determines how much effect the envelope will have on the cutoff. In this example a simple decay envelope is applied to the cutoff frequency, which has a base value of 20Hz, and has a duration of 100ms. The mod_depth is 10,000Hz, which means that as the envelope travels from 1 to 0, the cutoff will go from 10,020Hz down to 20Hz. The envelope is passed in as an extra argument to the call function on the filter.

# +
# Bandpass with envelope
env = TorchADSR(a=0, d=0.1, s=0.0, r=0.0, buffer_size=buffer)(0.1)
bpf = TorchBandPassSVF(cutoff=20, resonance=30, mod_depth=10000, buffer_size=buffer)

filtered = bpf(noise, env)
stft_plot(filtered.cpu().detach().numpy())

# +
# Bandstop
bsf = TorchBandStopSVF(cutoff=2000, resonance=0.05, buffer_size=buffer)
filtered = bsf(noise)

stft_plot(filtered.cpu().detach().numpy())
# -















<|MERGE_RESOLUTION|>--- conflicted
+++ resolved
@@ -18,11 +18,7 @@
 import torch.fft
 import torch.tensor as T
 
-<<<<<<< HEAD
-from torchsynth.torchmodule import TorchADSR, TorchSineVCO, TorchVCA, TorchNoise #, TorchDrum, TorchFmVCO
-=======
 from torchsynth.module import TorchADSR, TorchSineVCO, TorchVCA, TorchNoise, TorchDrum, TorchFmVCO
->>>>>>> 7b073dec
 from torchsynth.defaults import SAMPLE_RATE
 # -
 
