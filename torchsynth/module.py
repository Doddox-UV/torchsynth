--- conflicted
+++ resolved
@@ -186,7 +186,6 @@
     Envelope class for building a control rate ADSR signal.
     """
 
-<<<<<<< HEAD
     parameter_ranges: List[ModuleParameterRange] = [
         ModuleParameterRange(
             0.0, 2.0, curve="log", name="attack", description="attack time (sec)"
@@ -212,31 +211,9 @@
     ]
 
     def __init__(
-        self,
-        batch_size: int,
-        sample_rate: T = T(SAMPLE_RATE),
-        buffer_size: T = T(BUFFER_SIZE),
-    ):
-        super().__init__(batch_size, sample_rate, buffer_size)
-=======
-    def __init__(
         self, a: T, d: T, s: T, r: T, alpha: T, synthglobals: TorchSynthGlobals
     ):
-
-        """
-        Parameters
-        ----------
-        a                   :   attack time (sec), >= 0
-        d                   :   decay time (sec), >= 0
-        s                   :   sustain amplitude between 0-1. The only part of
-                                ADSR that (confusingly, by convention) is not
-                                a time value.
-        r                   :   release time (sec), >= 0
-        alpha               :   envelope curve, >= 0. 1 is linear, >1 is
-                                exponential.
-        """
         super().__init__(synthglobals)
->>>>>>> 5f32aefe
         self.add_parameters(
             [
                 ModuleParameter(
@@ -622,11 +599,7 @@
     Parameters
     ----------
     ratio (float): mix ratio between the incoming signal and the produced noise
-<<<<<<< HEAD
-    **kwargs: see TorchSynthModule
-=======
     synthglobals: TorchSynthGlobals: see TorchSynthModule
->>>>>>> 5f32aefe
     """
 
     def __init__(self, ratio: T, synthglobals: TorchSynthGlobals):
