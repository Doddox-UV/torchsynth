"""
Synth modules in Torch.
"""

from typing import Any, Dict, List, Optional, Tuple

import torch
import torch.nn as nn
import torch.tensor as T
import torchcsprng as csprng

import torchsynth.util as util
from torchsynth.default import EPS
from torchsynth.globals import SynthGlobals
from torchsynth.parameter import ModuleParameter, ModuleParameterRange
from torchsynth.signal import Signal

torch.pi = torch.acos(torch.zeros(1)).item() * 2  # which is 3.1415927410125732


class SynthModule(nn.Module):
    """Base class for synthesis modules, in torch.
    All parameters are assumed to be 1D tensors,
    the dimension size being the batch size.

    WARNING: TorchSynthModules should be atomic and not
    contain other SynthModules. This is similar to a modular synth,
    where modules don't contain submodules.

    Args:
        synthglobals (:obj:`SynthGlobals`) : These are global settings shared across all modules in the same synth.

    NOTE:
        __init__ should only set parameters.
        We shouldn't be doing computations in __init__ because
        the computations will change when the parameters change.

        batch_size is the number of settings we are rendering at once.

    """

    # This outlines all the parameters available in this module
    # TODO: Make this non-optional
    parameter_ranges: Optional[List[ModuleParameterRange]] = None

    # TODO: have these already moved to cuda
    def __init__(self, synthglobals: SynthGlobals, **kwargs: Dict[str, T]):

        nn.Module.__init__(self)
        self.synthglobals = synthglobals
        self.torchparameters: nn.ParameterDict = nn.ParameterDict()
        # If this module needs a random seed, here it is
        self.seed: Optional[int] = None

        if self.parameter_ranges:
            self._parameter_ranges_dict: Dict[str, ModuleParameterRange] = {
                p.name: p for p in self.parameter_ranges
            }
            assert len(self._parameter_ranges_dict) == len(self.parameter_ranges)
            self.add_parameters(
                [
                    ModuleParameter(
                        value=None,
                        parameter_name=parameter_range.name,
                        data=torch.rand((self.synthglobals.batch_size,)),
                        parameter_range=parameter_range,
                    )
                    for parameter_range in self.parameter_ranges
                ]
            )
            if kwargs:
                for name, data in kwargs.items():
                    self.set_parameter(name, data)

    @property
    def batch_size(self) -> T:
        assert self.synthglobals.batch_size.ndim == 0
        return self.synthglobals.batch_size

    @property
    def sample_rate(self) -> T:
        assert self.synthglobals.sample_rate.ndim == 0
        return self.synthglobals.sample_rate

    @property
    def nyquist(self):
        return self.sample_rate // 2

    @property
    def buffer_size(self) -> T:
        assert self.synthglobals.buffer_size.ndim == 0
        return self.synthglobals.buffer_size

    def to_buffer_size(self, signal: Signal) -> Signal:
        return util.fix_length2D(signal, self.buffer_size)

    def seconds_to_samples(self, seconds: T) -> T:
        # Do we want this?
        # assert seconds.ndim == 1
        return torch.round(seconds * self.sample_rate).int()

    def _forward(self, *args: Any, **kwargs: Any) -> Signal:  # pragma: no cover
        """Each SynthModule should override this.

        Args:
          *args (Any):
          **kwargs (Any):



        Raises:
        NotImplementedError: Derived classes must override this method.
        """
        raise NotImplementedError("Derived classes must override this method")

    def forward(self, *args: Any, **kwargs: Any) -> Signal:  # pragma: no cover
        """Wrapper for _forward that ensures a buffer_size length output.
        TODO: Make this forward0d() after everything is 1D

        Args:
          *args (Any):
          **kwargs (Any):



        """
        return self.to_buffer_size(self._forward(*args, **kwargs))

    def add_parameters(self, parameters: List[ModuleParameter]):
        """Add parameters to this SynthModule's torch parameter dictionary.

        Args:
          parameters (:obj:`list` of :obj:`ModuleParameter`): parameters SynthModule's torch parameter dictionary


        """
        for parameter in parameters:
            assert parameter.parameter_name not in self.torchparameters
            assert parameter.shape == (self.batch_size,)
            self.torchparameters[parameter.parameter_name] = parameter

    def get_parameter(self, parameter_id: str) -> ModuleParameter:
        """Get a single ModuleParameter for this module

        Args:
          parameter_id (str): Id of the parameter to return

        Returns:
            value:


        """
        value = self.torchparameters[parameter_id]
        assert value.shape == (self.batch_size,)
        return value

    def get_parameter_0to1(self, parameter_id: str) -> T:
        """Get the value of a parameter in the range of [0,1]

        Args:
          parameter_id (str): Id of the parameter to return the value for




        """
        value = self.torchparameters[parameter_id]
        assert value.shape == (self.batch_size,)
        return value

    def set_parameter(self, parameter_id: str, value: T):
        """Update a specific parameter value, ensuring that it is within a specified
        range

        Args:
          parameter_id (str): Id of the parameter to update
          value (T): Value to update parameter with



        """
        self.torchparameters[parameter_id].to_0to1(value)
        value = self.torchparameters[parameter_id].data
        assert torch.all(0 <= value) and torch.all(value <= 1)
        assert value.shape == (self.batch_size,)

    def set_parameter_0to1(self, parameter_id: str, value: T):
        """Update a specific parameter with a value in the range [0,1]

        Args:
          parameter_id (str): Id of the parameter to update
          value (T): Value to update parameter with




        """
        assert torch.all(0 <= value) and torch.all(value <= 1)
        assert value.shape == (self.batch_size,)
        self.torchparameters[parameter_id].data = value

    def p(self, parameter_id: str) -> T:
        """Convenience method for getting the parameter value.

        Args:
          parameter_id (str):



        """
        value = self.torchparameters[parameter_id].from_0to1()
        assert value.shape == (self.batch_size,)
        return value


class ADSR(SynthModule):
    """Envelope class for building a control rate ADSR signal."""

    parameter_ranges: List[ModuleParameterRange] = [
        ModuleParameterRange(
            0.0, 2.0, curve=0.5, name="attack", description="attack time (sec)"
        ),
        ModuleParameterRange(
            0.0, 2.0, curve=0.5, name="decay", description="decay time (sec)"
        ),
        ModuleParameterRange(
            0.0,
            1.0,
            name="sustain",
            description="sustain amplitude 0-1. The only part of ADSR that "
            + "(confusingly, by convention) is not a time value.",
        ),
        ModuleParameterRange(
            0.0, 5.0, curve=0.5, name="release", description="release time (sec)"
        ),
        ModuleParameterRange(
            0.1,
            6.0,
            name="alpha",
            description="envelope curve. 1 is linear, >1 is exponential.",
        ),
    ]

    def _forward(self, note_on_duration: T) -> Signal:
        """Generate an ADSR envelope.

        By default, this envelope reacts as if it was triggered with midi, for
        example playing a keyboard. Each midi event has a beginning and end:
        note-on, when you press the key down; and note-off, when you release the
        key. `note_on_duration` is the amount of time that the key is depressed.

        During the note-on, the envelope moves through the attack and decay
        sections of the envelope. This leads to musically-intuitive, but
        programatically-counterintuitive behaviour:

        Examples:
            E.g., assume attack is .5 seconds, and decay is .5 seconds. If a note is
            held for .75 seconds, the envelope won't pass through the entire
            attack-and-decay (specifically, it will execute the entire attack, and
            only .25 seconds of the decay).

            If this is confusing, don't worry about it. ADSR's do a lot of work
            behind the scenes to make the playing experience feel natural.
        Args:
          note_on_duration (T):



        """
        assert note_on_duration.ndim == 1
        assert torch.all(note_on_duration > 0)

        # Calculations to accommodate attack/decay phase cut by note duration.
        attack = self.p("attack")
        decay = self.p("decay")

        new_attack = torch.minimum(attack, note_on_duration)
        new_decay = torch.maximum(
            note_on_duration - attack, T([0.0], device=attack.device)
        )
        new_decay = torch.minimum(new_decay, decay)

        attack_signal = self.make_attack(new_attack)
        decay_signal = self.make_decay(new_attack, new_decay)
        release_signal = self.make_release(note_on_duration)

        return attack_signal * decay_signal * release_signal

    def _ramp(self, start, duration: T, inverse: bool = False) -> Signal:
        """Makes a ramp of a given duration in seconds.

        The construction of this matrix is rather cryptic. Essentially, this
        method works by tilting and clipping ramps between 0 and 1, then
        applying some scaling factor (`alpha`).

        Args:
          start (float): is the initial delay in seconds (all 0's) before the ramp up.
          duration (float): is the length of the ramp up, also in seconds.
          inverse: bool:  (Default value = False)



        """

        assert start.ndim == 1
        assert duration.ndim == 1

        # Convert to number of samples.
        start_ = self.seconds_to_samples(start)
        duration_ = self.seconds_to_samples(duration)

        # Build ramps template.
        tmp = torch.arange(self.buffer_size, device=duration.device)
        ramp = tmp.repeat([self.batch_size, 1])

        # Shape ramps.
        ramp = ramp - start_[:, None]
        ramp = torch.maximum(ramp, T(0.0, device=duration.device))
        ramp = (ramp + EPS) / (duration_[:, None] + EPS)
        ramp = torch.minimum(ramp, T(1.0, device=duration.device))

        """
        The following is a workaround. In inverse mode, a ramp with 0 duration
        (that is all 1's) becomes all 0's, which is a problem for the
        ultimate calculation of the ADSR signal (a * d * r => 0's). So this
        replaces only rows who sum to 0 (i.e., all components are zero).
        """

        if inverse:
            ramp = 1.0 - ramp
            ramp[torch.sum(ramp, axis=1) == 0] = 1.0

        # Apply scaling factor.
        ramp = torch.pow(ramp, self.p("alpha")[:, None])

        return ramp.as_subclass(Signal)

    def make_attack(self, attack_time) -> Signal:
        return self._ramp(
            torch.zeros(self.batch_size, device=attack_time.device), attack_time
        )

    def make_decay(self, attack_time, decay_time) -> Signal:
        _a = 1.0 - self.p("sustain")[:, None]
        _b = self._ramp(attack_time, decay_time, inverse=True)
        return torch.squeeze(_a * _b + self.p("sustain")[:, None])

    def make_release(self, note_on_duration) -> Signal:
        return self._ramp(note_on_duration, self.p("release"), inverse=True)

    def __str__(self):
        return (
            f"""ADSR(a={self.torchparameters['attack']}, """
            f"""d={self.torchparameters['decay']}, """
            f"""s={self.torchparameters['sustain']}, """
            f"""r={self.torchparameters['release']}, """
            f"""alpha={self.torchparameters['alpha']}"""
        )


class VCO(SynthModule):
    """Base class for voltage controlled oscillators (VCO).

    Think of this as a VCO on a modular synthesizer. It has a base pitch
    (specified here as a midi value), and a pitch modulation depth. Its call
    accepts a modulation signal between [-1, 1]. An array of 0's returns a
    stationary audio signal at its base pitch.

    Args:
        synthglobals (:obj:`SynthGlobals`) : global args, see `SynthModule`
        phase (:obj:`T`,optional) : initial phase values



    """

    parameter_ranges: List[ModuleParameterRange] = [
        ModuleParameterRange(
            -127.0,
            127.0,
            name="tuning",
            description="tuning adjustment for VCO in midi",
        ),
        ModuleParameterRange(
            -127.0,
            127.0,
            curve=0.1,
            symmetric=True,
            name="mod_depth",
            description="depth of the pitch modulation in semitones",
        ),
        ModuleParameterRange(
            -torch.pi,
            torch.pi,
            name="initial_phase",
            description="Initial phase for this oscillator",
        ),
    ]

    def __init__(
        self,
        synthglobals: SynthGlobals,
        **kwargs: Dict[str, T],
    ):
        super().__init__(synthglobals, **kwargs)

        # TODO: Make sure this is on GPU
        # https://pytorch-lightning.readthedocs.io/en/latest/advanced/multi_gpu.html#init-tensors-using-type-as-and-register-buffer
        # Do we want to detach clone?
        # Do we want this persistent?
        # https://pytorch.org/docs/stable/generated/torch.nn.Module.html#torch.nn.Module.register_buffer
        self.register_buffer(
            "phase", self.get_parameter("initial_phase").detach().clone()
        )
        # self.phase = self.get_parameter("initial_phase").detach().clone()

    def _forward(self, midi_f0: T, mod_signal: Signal) -> Signal:
<<<<<<< HEAD
        """Generates audio signal from modulation signal.
=======
        """
        Generates audio signal from modulation signal.
>>>>>>> 5036501f

        There are three representations of the 'pitch' at play here: (1) midi,
        (2) instantaneous frequency, and (3) phase, a.k.a. 'argument'.

        (1) midi    This is an abuse of the standard midi convention, where
                    semitone pitches are mapped from 0 - 127. Here it's a
                    convenient way to represent pitch linearly. An A above
                    middle C is midi 69.

        (2) freq    Pitch scales logarithmically in frequency. A is 440Hz.

        (3) phase   This is the argument of the cosine function that generates
                    sound. Frequency is the first derivative of phase; phase is
                    integrated frequency (~ish).

        First we generate the 'pitch contour' of the signal in midi values (mod
        contour + base pitch). Then we convert to a phase argument (via
        frequency), then output sound.

<<<<<<< HEAD
        Args:
          midi_f0 (T):
          mod_signal (Signal):



=======
>>>>>>> 5036501f
        """
        assert midi_f0.shape == (self.batch_size,)
        assert (mod_signal >= -1).all() and (mod_signal <= 1).all()

        control_as_frequency = self.make_control_as_frequency(midi_f0, mod_signal)
        assert (control_as_frequency >= 0).all() and (
            control_as_frequency <= self.nyquist
        ).all()

        cosine_argument = self.make_argument(control_as_frequency)
        cosine_argument += self.phase.unsqueeze(1)
        self.phase.data = cosine_argument[:, -1]
        output = self.oscillator(cosine_argument, midi_f0)
        return output.as_subclass(Signal)

    def make_control_as_frequency(self, midi_f0: T, mod_signal: Signal) -> Signal:
        modulation = self.p("mod_depth").unsqueeze(1) * mod_signal
        control_as_midi = torch.clamp(
            (midi_f0 + self.p("tuning")).unsqueeze(1) + modulation, 0.0, 127.0
        )
        return util.midi_to_hz(control_as_midi)

    def make_argument(self, freq: Signal) -> Signal:
        """Generates the phase argument to feed a cosine function to make audio.

        Args:
          freq (Signal):



        """
        return torch.cumsum(2 * torch.pi * freq / self.sample_rate, dim=1)

    def oscillator(self, argument: Signal, midi_f0: T) -> Signal:
<<<<<<< HEAD
        """Dummy method. Overridden by child class VCO's.

        Args:
          argument (Signal):
          midi_f0 (T):



=======
        """
        Dummy method. Overridden by child class VCO's.
>>>>>>> 5036501f
        """
        raise NotImplementedError("Derived classes must override this method")


class SineVCO(VCO):
    """Simple VCO that generates a pitched sinusoid.

    Derives from VCO, it simply implements a cosine function as oscillator.

    Args:



    """

    def oscillator(self, argument: Signal, midi_f0: T) -> Signal:
        return torch.cos(argument)


class TorchFmVCO(VCO):
    """# TODO Turn this into its own voice so we can be a bit smarter about aliasing
    # See https://github.com/turian/torchsynth/issues/145
    Frequency modulation VCO. Takes `mod_signal` as instantaneous frequency.

    Typical modulation is calculated in pitch-space (midi). For FM to work,
    we have to change the order of calculations. Here `mod_depth` is interpreted
    as the "modulation index" which is tied to the fundamental of the oscillator
    being modulated:

        modulation_index = frequency_deviation / modulation_frequency

    Args:



    """

    def make_control_as_frequency(self, midi_f0: T, mod_signal: Signal) -> Signal:
        # Compute modulation in Hz space (rather than midi-space).
        f0_hz = util.midi_to_hz(midi_f0 + self.p("tuning")).unsqueeze(1)
        fm_depth = self.p("mod_depth").unsqueeze(1) * f0_hz
        modulation_hz = fm_depth * mod_signal
        return torch.clamp(f0_hz + modulation_hz, 0.0, self.nyquist)

    def oscillator(self, argument: Signal, midi_f0: T) -> Signal:
        # Classically, FM operators are sine waves.
        return torch.cos(argument)


class SquareSawVCO(VCO):
    """VCO that can be either a square or a sawtooth waveshape.
    Tweak with the shape parameter. (0 is square.)

    With apologies to:

    Lazzarini, Victor, and Joseph Timoney. "New perspectives on distortion synthesis for
        virtual analog oscillators." Computer Music Journal 34, no. 1 (2010): 28-40.

    Args:



    """

    parameter_ranges: List[ModuleParameterRange] = VCO.parameter_ranges + [
        ModuleParameterRange(
            0.0, 1.0, name="shape", description="Waveshape - square to saw [0,1]"
        )
    ]

    def oscillator(self, argument: Signal, midi_f0: T) -> Signal:
        partials = self.partials_constant(midi_f0).unsqueeze(1)
        square = torch.tanh(torch.pi * partials * torch.sin(argument) / 2)
        shape = self.p("shape").unsqueeze(1)
        return (1 - shape / 2) * square * (1 + shape * torch.cos(argument))

    def partials_constant(self, midi_f0):
<<<<<<< HEAD
        """Constant value that determines the number of partials in the resulting
=======
        """
        Constant value that determines the number of partials in the resulting
>>>>>>> 5036501f
        square / saw wave in order to keep aliasing at an acceptable level.
        Higher frequencies require fewer partials whereas lower frequency sounds
        can safely have more partials without causing audible aliasing.

        Args:
          midi_f0:



        """
        max_pitch = (
            midi_f0 + self.p("tuning") + torch.maximum(self.p("mod_depth"), T(0))
        )
        max_f0 = util.midi_to_hz(max_pitch)
        return 12000 / (max_f0 * torch.log10(max_f0))


class VCA(SynthModule):
    """Voltage controlled amplifier."""

    def _forward(self, control_in: Signal, audio_in: Signal) -> Signal:
        assert (control_in >= 0).all() and (control_in <= 1).all()

        # Should VCA be responsible for this?
        if (audio_in <= -1).any() or (audio_in >= 1).any():
            util.normalize(audio_in)

        audio_in = util.fix_length2D(audio_in, control_in.num_samples)
        return control_in * audio_in


class Noise(SynthModule):
    """Adds noise to a signal"""

    parameter_ranges: List[ModuleParameterRange] = [
        ModuleParameterRange(
            0.0,
            1.0,
            curve=0.05,
            name="ratio",
            description="mix ratio between the incoming signal and the produced noise, "
            + "1 is all noise",
        )
    ]

    def _forward(self, audio_in: Signal) -> Signal:
        noise = self.noise_of_length(audio_in)
        return util.crossfade2D(audio_in, noise, self.p("ratio"))

    def noise_of_length(self, audio_in: Signal) -> Signal:
        if self.seed is not None:
            mt19937_gen = csprng.create_mt19937_generator(self.seed)
            return audio_in.data.uniform_(-1, 1, generator=mt19937_gen)
        else:
            return torch.rand_like(audio_in) * 2 - 1


class CrossfadeKnob(SynthModule):
    """Crossfade knob parameter with no signal generation"""

    parameter_ranges: List[ModuleParameterRange] = [
        ModuleParameterRange(
            0.0,
            1.0,
            name="ratio",
            description="crossfade knob",
        ),
    ]


class MonophonicKeyboard(SynthModule):
<<<<<<< HEAD
    """A keyboard controller module. Mimics a mono-synth keyboard and contains"""
=======
    """
    A keyboard controller module. Mimics a mono-synth keyboard and contains
    parameters that output a midi_f0 and note duration.
    """
>>>>>>> 5036501f

    parameter_ranges: List[ModuleParameterRange] = [
        ModuleParameterRange(
            0.0,
            127.0,
            curve=1.0,
            name="midi_f0",
            description="pitch value in 'midi' (69 = 440Hz)",
        ),
        ModuleParameterRange(
            0.0,
            4.0,
            curve=0.5,
            name="duration",
            description="note-on button, in seconds",
        ),
    ]

    def forward(self) -> Tuple[T, T]:
<<<<<<< HEAD
        return self.p("midi_f0"), self.p("duration")
=======
        return self.p("midi_f0"), self.p("duration")


class SoftModeSelector(SynthModule):
    """
    A soft mode selector.
    If there are n different modes, return a probability distribution over them.

    TODO: Would be nice to sample in a way that maximizes
    KL-divergence from uniform: https://github.com/turian/torchsynth/issues/165
    """

    def __init__(
        self,
        synthglobals: SynthGlobals,
        n_modes: int,
        exponent: T = T(2.718281828),  # e
        **kwargs: Dict[str, T],
    ):
        """
        exponent determines how strongly to scale each [0,1] value prior
        to normalization. We should probably tune this:
        https://github.com/turian/torchsynth/issues/165
        """
        # Need to create the parameter ranges before calling super().__init
        self.parameter_ranges = [
            ModuleParameterRange(
                0.0,
                1.0,
                name=f"mode{i}weight",
                description=f"mode{i} weight, before normalization",
            )
            for i in range(n_modes)
        ]
        super().__init__(synthglobals, **kwargs)
        self.exponent = exponent

    def forward(self) -> Tuple[T, T]:
        """
        Normalize all mode weights so they sum to 1.0
        """
        # Is this tensor creation slow?
        # But usually parameter stuff is not the bottleneck
        params = torch.stack([p.data for p in self.torchparameters.values()])
        params = torch.pow(params, exponent=self.exponent)
        return params / torch.sum(params, dim=0)
>>>>>>> 5036501f
<|MERGE_RESOLUTION|>--- conflicted
+++ resolved
@@ -415,12 +415,9 @@
         # self.phase = self.get_parameter("initial_phase").detach().clone()
 
     def _forward(self, midi_f0: T, mod_signal: Signal) -> Signal:
-<<<<<<< HEAD
         """Generates audio signal from modulation signal.
-=======
         """
         Generates audio signal from modulation signal.
->>>>>>> 5036501f
 
         There are three representations of the 'pitch' at play here: (1) midi,
         (2) instantaneous frequency, and (3) phase, a.k.a. 'argument'.
@@ -440,15 +437,12 @@
         contour + base pitch). Then we convert to a phase argument (via
         frequency), then output sound.
 
-<<<<<<< HEAD
         Args:
           midi_f0 (T):
           mod_signal (Signal):
 
 
 
-=======
->>>>>>> 5036501f
         """
         assert midi_f0.shape == (self.batch_size,)
         assert (mod_signal >= -1).all() and (mod_signal <= 1).all()
@@ -483,19 +477,14 @@
         return torch.cumsum(2 * torch.pi * freq / self.sample_rate, dim=1)
 
     def oscillator(self, argument: Signal, midi_f0: T) -> Signal:
-<<<<<<< HEAD
         """Dummy method. Overridden by child class VCO's.
 
         Args:
           argument (Signal):
           midi_f0 (T):
 
-
-
-=======
         """
         Dummy method. Overridden by child class VCO's.
->>>>>>> 5036501f
         """
         raise NotImplementedError("Derived classes must override this method")
 
@@ -511,7 +500,9 @@
 
     """
 
-    def oscillator(self, argument: Signal, midi_f0: T) -> Signal:
+    
+    
+    (self, argument: Signal, midi_f0: T) -> Signal:
         return torch.cos(argument)
 
 
@@ -573,12 +564,9 @@
         return (1 - shape / 2) * square * (1 + shape * torch.cos(argument))
 
     def partials_constant(self, midi_f0):
-<<<<<<< HEAD
         """Constant value that determines the number of partials in the resulting
-=======
         """
         Constant value that determines the number of partials in the resulting
->>>>>>> 5036501f
         square / saw wave in order to keep aliasing at an acceptable level.
         Higher frequencies require fewer partials whereas lower frequency sounds
         can safely have more partials without causing audible aliasing.
@@ -650,14 +638,11 @@
 
 
 class MonophonicKeyboard(SynthModule):
-<<<<<<< HEAD
     """A keyboard controller module. Mimics a mono-synth keyboard and contains"""
-=======
     """
     A keyboard controller module. Mimics a mono-synth keyboard and contains
     parameters that output a midi_f0 and note duration.
     """
->>>>>>> 5036501f
 
     parameter_ranges: List[ModuleParameterRange] = [
         ModuleParameterRange(
@@ -677,9 +662,6 @@
     ]
 
     def forward(self) -> Tuple[T, T]:
-<<<<<<< HEAD
-        return self.p("midi_f0"), self.p("duration")
-=======
         return self.p("midi_f0"), self.p("duration")
 
 
@@ -725,5 +707,4 @@
         # But usually parameter stuff is not the bottleneck
         params = torch.stack([p.data for p in self.torchparameters.values()])
         params = torch.pow(params, exponent=self.exponent)
-        return params / torch.sum(params, dim=0)
->>>>>>> 5036501f
+        return params / torch.sum(params, dim=0)