--- conflicted
+++ resolved
@@ -37,7 +37,7 @@
    "sustain",
    "curve"
   ],
-  "value": 2.0
+  "value": 1
  },
  {
   "name": [
@@ -45,7 +45,7 @@
    "sustain",
    "symmetric"
   ],
-  "value": true
+  "value": false
  },
  {
   "name": [
@@ -117,7 +117,7 @@
    "sustain",
    "curve"
   ],
-  "value": 2.0
+  "value": 1
  },
  {
   "name": [
@@ -125,7 +125,7 @@
    "sustain",
    "symmetric"
   ],
-  "value": true
+  "value": false
  },
  {
   "name": [
@@ -165,7 +165,7 @@
    "midi_f0",
    "curve"
   ],
-  "value": 0.5
+  "value": 1.0
  },
  {
   "name": [
@@ -173,7 +173,7 @@
    "midi_f0",
    "symmetric"
   ],
-  "value": true
+  "value": false
  },
  {
   "name": [
@@ -197,7 +197,7 @@
    "frequency",
    "curve"
   ],
-  "value": 0.5
+  "value": 0.25
  },
  {
   "name": [
@@ -485,7 +485,7 @@
    "frequency",
    "curve"
   ],
-  "value": 0.5
+  "value": 0.25
  },
  {
   "name": [
@@ -805,11 +805,7 @@
    "noise",
    "curve"
   ],
-<<<<<<< HEAD
-  "value": 0.05
-=======
   "value": 0.025
->>>>>>> 99a3d172
  },
  {
   "name": [
@@ -825,7 +821,7 @@
    "adsr_1->vco_1_pitch",
    "curve"
   ],
-  "value": 0.25
+  "value": 0.5
  },
  {
   "name": [
@@ -841,7 +837,7 @@
    "adsr_1->vco_1_amp",
    "curve"
   ],
-  "value": 2.0
+  "value": 0.5
  },
  {
   "name": [
@@ -857,7 +853,7 @@
    "adsr_1->vco_2_pitch",
    "curve"
   ],
-  "value": 0.25
+  "value": 0.5
  },
  {
   "name": [
@@ -873,7 +869,7 @@
    "adsr_1->vco_2_amp",
    "curve"
   ],
-  "value": 2.0
+  "value": 0.5
  },
  {
   "name": [
@@ -889,7 +885,7 @@
    "adsr_1->noise_amp",
    "curve"
   ],
-  "value": 1.0
+  "value": 0.5
  },
  {
   "name": [
@@ -905,7 +901,7 @@
    "adsr_2->vco_1_pitch",
    "curve"
   ],
-  "value": 0.25
+  "value": 0.5
  },
  {
   "name": [
@@ -921,7 +917,7 @@
    "adsr_2->vco_1_amp",
    "curve"
   ],
-  "value": 2.0
+  "value": 0.5
  },
  {
   "name": [
@@ -937,7 +933,7 @@
    "adsr_2->vco_2_pitch",
    "curve"
   ],
-  "value": 0.25
+  "value": 0.5
  },
  {
   "name": [
@@ -953,7 +949,7 @@
    "adsr_2->vco_2_amp",
    "curve"
   ],
-  "value": 2.0
+  "value": 0.5
  },
  {
   "name": [
@@ -969,7 +965,7 @@
    "adsr_2->noise_amp",
    "curve"
   ],
-  "value": 1.0
+  "value": 0.5
  },
  {
   "name": [
@@ -1001,7 +997,7 @@
    "lfo_1->vco_1_amp",
    "curve"
   ],
-  "value": 0.75
+  "value": 0.5
  },
  {
   "name": [
@@ -1033,7 +1029,7 @@
    "lfo_1->vco_2_amp",
    "curve"
   ],
-  "value": 0.75
+  "value": 0.5
  },
  {
   "name": [
@@ -1049,7 +1045,7 @@
    "lfo_1->noise_amp",
    "curve"
   ],
-  "value": 0.75
+  "value": 0.5
  },
  {
   "name": [
@@ -1081,7 +1077,7 @@
    "lfo_2->vco_1_amp",
    "curve"
   ],
-  "value": 0.75
+  "value": 0.5
  },
  {
   "name": [
@@ -1113,7 +1109,7 @@
    "lfo_2->vco_2_amp",
    "curve"
   ],
-  "value": 0.75
+  "value": 0.5
  },
  {
   "name": [
@@ -1145,7 +1141,7 @@
    "tuning",
    "curve"
   ],
-  "value": 0.2
+  "value": 1
  },
  {
   "name": [
@@ -1153,7 +1149,7 @@
    "tuning",
    "symmetric"
   ],
-  "value": true
+  "value": false
  },
  {
   "name": [
@@ -1193,7 +1189,7 @@
    "tuning",
    "curve"
   ],
-  "value": 0.2
+  "value": 1
  },
  {
   "name": [
@@ -1201,7 +1197,7 @@
    "tuning",
    "symmetric"
   ],
-  "value": true
+  "value": false
  },
  {
   "name": [
