from collections import OrderedDict
from typing import Any, Dict, List, Optional, Tuple
<<<<<<< HEAD
=======
from typing import OrderedDict as OrderedDictType
>>>>>>> f1699470

import torch
import torch.tensor as tensor
from pytorch_lightning.core.lightning import LightningModule
from torch import Tensor as T

from torchsynth.config import SynthConfig
from torchsynth.module import (
    ADSR,
    LFO,
    VCA,
    AudioMixer,
    ControlRateUpsample,
    ControlRateVCA,
    ModulationMixer,
    MonophonicKeyboard,
    Noise,
    SineVCO,
    SquareSawVCO,
    SynthModule,
)
from torchsynth.parameter import ModuleParameter
from torchsynth.signal import Signal


class AbstractSynth(LightningModule):
    """
    Base class for synthesizers that combine one or more SynthModules
    to create a full synth architecture.

    Args:
        sample_rate (int): sample rate to run this synth at
        buffer_size (int): number of samples expected at output of child modules
    """

    def __init__(self, synthconfig: SynthConfig, *args, **kwargs):
        super().__init__(*args, **kwargs)
        self.synthconfig = synthconfig

    @property
    def batch_size(self) -> T:
        assert self.synthconfig.batch_size.ndim == 0
        return self.synthconfig.batch_size

    @property
    def sample_rate(self) -> T:
        assert self.synthconfig.sample_rate.ndim == 0
        return self.synthconfig.sample_rate

    @property
    def buffer_size(self) -> T:
        assert self.synthconfig.buffer_size.ndim == 0
        return self.synthconfig.buffer_size

    @property
    def buffer_size_seconds(self) -> T:
        assert self.synthconfig.buffer_size_seconds.ndim == 0
        return self.synthconfig.buffer_size_seconds

    def add_synth_modules(
        self, modules: List[Tuple[str, SynthModule, Optional[Dict[str, Any]]]]
    ):
        """
        Add a set of named children TorchSynthModules to this synth. Registers them
        with the torch nn.Module so that all parameters are recognized.

        Args:
            modules List[Tuple[str, SynthModule, Optional[Dict[str, Any]]]]: A list of
                SynthModule classes with their names and any parameters to pass to
                their constructor.
        """

        for module_tuple in modules:
            if len(module_tuple) == 3:
                name, module, params = module_tuple
            else:
                name, module = module_tuple
                params = {}

            if not issubclass(module, SynthModule):
                raise TypeError(f"{module} is not a SynthModule")

            self.add_module(
                name, module(self.synthconfig, device=self.device, **params)
            )

    def get_parameters(
        self, include_frozen: bool = False
<<<<<<< HEAD
    ) -> Dict[Tuple[str, str], ModuleParameter]:
        # Doesn't work for Python 3.6
        # ) -> OrderedDict[Tuple[str, str], ModuleParameter]:
=======
    ) -> OrderedDictType[Tuple[str, str], ModuleParameter]:
>>>>>>> f1699470
        """
        Returns a dictionary of ModuleParameters for this synth keyed
        on a tuple of the SynthModule name and the parameter name
        """
        parameters = []

        # Each parameter in this synth will have a unique combination of module name
        # and parameter name -- create a dictionary keyed on that.
        for module_name, module in sorted(self.named_modules()):
            # Make sure this is a SynthModule, b/c we are using ParameterDict
            # and ParameterDict is a module, we get those returned as well
            # TODO: see https://github.com/turian/torchsynth/issues/213
            if isinstance(module, SynthModule):
                for parameter in module.parameters():
                    if include_frozen or not ModuleParameter.is_parameter_frozen(
                        parameter
                    ):
                        parameters.append(
                            ((module_name, parameter.parameter_name), parameter)
                        )

        return OrderedDict(parameters)

    def set_parameters(self, params: Dict[Tuple, T], freeze: Optional[bool] = False):
        """
        Set parameters for synth by passing in a dictionary of modules and parameters.
        Can optionally freeze a parameter at this value to prevent further updates.
        """
        for (module_name, param_name), value in params.items():
            module = getattr(self, module_name)
            module.set_parameter(param_name, value.to(self.device))
            # Freeze this parameter at this value now if freeze is True
            if freeze:
                module.get_parameter(param_name).frozen = True

    def set_frozen_parameters(self, params: Dict[Tuple, float]):
        """
        Sets specific parameters within this Synth. All params within the batch
        will be set to the same value and frozen to prevent further updates.
        """
        params = {
            key: tensor([value] * self.batch_size, device=self.device)
            for key, value in params.items()
        }
        self.set_parameters(params, freeze=True)

    def freeze_parameters(self, params: List[Tuple]):
        """
        Freeze a set of parameters by passing in a tuple of the module and param name
        """
        for module_name, param_name in params:
            module = getattr(self, module_name)
            module.get_parameter(param_name).frozen = True

    def unfreeze_all_parameters(self):
        """
        Unfreeze all parameters in this synth
        """
        for param in self.parameters():
            if isinstance(param, ModuleParameter):
                param.frozen = False

    def _forward(self, *args: Any, **kwargs: Any) -> Signal:  # pragma: no cover
        """
        Each AbstractSynth should override this.
        """
        raise NotImplementedError("Derived classes must override this method")

    def forward(
        self, batch_idx: Optional[int] = None, *args: Any, **kwargs: Any
    ) -> Signal:  # pragma: no cover
        """
        Each AbstractSynth should override this.

        Args:
            batch_idx (Optional[int])   - If provided, we set the parameters of this
                                    synth for reproducibility, in a deterministic
                                    random way. If None (default), we just use
                                    the current module parameter settings.
        """
        if batch_idx is not None:
            self.randomize(seed=batch_idx)
        return self._forward(*args, **kwargs)

    def test_step(self, batch, batch_idx):
        """
        This is boilerplate for lightning -- this is required by lightning Trainer
        when calling test, which we use to forward Synths on multi-gpu platforms
        """
        return 0.0

    @property
<<<<<<< HEAD
    def hyperparameters(self) -> Dict[Tuple[str, str, str], Any]:
        # Doesn't work for Python 3.6
        # def hyperparameters(self) -> OrderedDict[Tuple[str, str, str], Any]:
=======
    def hyperparameters(self) -> OrderedDictType[Tuple[str, str, str], Any]:
>>>>>>> f1699470
        """
        Returns a dictionary of curve and symmetry hyperparameter values keyed
        on a tuple of the module name, parameter name, and hyperparameter name
        """
        hparams = []
        for (module_name, parameter_name), parameter in self.get_parameters().items():
            hparams.append(
                (
                    (module_name, parameter_name, "curve"),
                    parameter.parameter_range.curve,
                )
            )
            hparams.append(
                (
                    (module_name, parameter_name, "symmetric"),
                    parameter.parameter_range.symmetric,
                )
            )

        return OrderedDict(hparams)

    def set_hyperparameter(self, hyperparameter: Tuple[str, str, str], value: Any):
        """
        Set a hyperparameter. Pass in the module name, parameter name, and
        hyperparameter to set, and the value to set it to.
        """
        module = getattr(self, hyperparameter[0])
        parameter = module.get_parameter(hyperparameter[1])
        assert not ModuleParameter.is_parameter_frozen(parameter)
        setattr(parameter.parameter_range, hyperparameter[2], value)

    def randomize(self, seed: Optional[int] = None):
        """
        Randomize all parameters
        """
        parameters = [param for _, param in sorted(self.named_parameters())]
        if seed is not None:
            # Generate batch_size x parameter number of random values
            # Reseed the random number generator for every item in the batch
            cpu_rng = torch.Generator(device="cpu")
            new_values = []
            for i in range(self.batch_size):
                cpu_rng.manual_seed(seed * self.batch_size.numpy().item() + i)
                new_values.append(
                    torch.rand((len(parameters),), device="cpu", generator=cpu_rng)
                )

            # Move to device if necessary
            new_values = torch.stack(new_values, dim=1)
            if self.device.type != "cpu":
                new_values = new_values.pin_memory().to(self.device, non_blocking=True)

            # Set parameter data
            for i, parameter in enumerate(parameters):
                if not ModuleParameter.is_parameter_frozen(parameter):
                    parameter.data = new_values[i]
        else:
            for parameter in parameters:
                if not ModuleParameter.is_parameter_frozen(parameter):
                    parameter.data.uniform_(0, 1)

        # Add seed to all modules
        for module in self._modules:
            self._modules[module].seed = seed

    def on_post_move_to_device(self) -> None:
        """
        LightningModule trigger after this Synth has been moved to a different device.
        Use this to update children SynthModules device settings
        """
        self.synthconfig.to(self.device)
        for module in self.modules():
            if isinstance(module, SynthModule):
                # TODO look into performance of calling to instead
                module.update_device(self.device)


class Voice(AbstractSynth):
    """
    In a synthesizer, one combination of VCO, VCA, VCF's is typically called a voice.
    """

    def __init__(self, synthconfig: SynthConfig, *args, **kwargs):
        AbstractSynth.__init__(self, synthconfig=synthconfig, *args, **kwargs)

        # Register all modules as children
        self.add_synth_modules(
            [
                ("keyboard", MonophonicKeyboard),
                ("adsr_1", ADSR),
                ("adsr_2", ADSR),
                ("lfo_1", LFO),
                ("lfo_2", LFO),
                ("lfo_1_amp_adsr", ADSR),
                ("lfo_2_amp_adsr", ADSR),
                ("lfo_1_rate_adsr", ADSR),
                ("lfo_2_rate_adsr", ADSR),
                ("control_vca", ControlRateVCA),
                ("control_upsample", ControlRateUpsample),
                ("mod_matrix", ModulationMixer, {"n_input": 4, "n_output": 5}),
                ("vco_1", SineVCO),
                ("vco_2", SquareSawVCO),
                ("noise", Noise, {"seed": 13}),
                ("vca", VCA),
                ("mixer", AudioMixer, {"n_input": 3, "curves": [1.0, 1.0, 0.1]}),
            ]
        )

    def _forward(self) -> T:
        # The convention for triggering a note event is that it has
        # the same note_on_duration for both ADSRs.
        midi_f0, note_on_duration = self.keyboard()

        # ADSRs for modulating LFOs
        lfo_1_rate = self.lfo_1_rate_adsr(note_on_duration)
        lfo_2_rate = self.lfo_2_rate_adsr(note_on_duration)
        lfo_1_amp = self.lfo_1_amp_adsr(note_on_duration)
        lfo_2_amp = self.lfo_2_amp_adsr(note_on_duration)

        # Compute LFOs with envelopes
        lfo_1 = self.control_vca(self.lfo_1(lfo_1_rate), lfo_1_amp)
        lfo_2 = self.control_vca(self.lfo_2(lfo_2_rate), lfo_2_amp)

        # ADSRs for Oscillators and noise
        adsr_1 = self.adsr_1(note_on_duration)
        adsr_2 = self.adsr_2(note_on_duration)

        # Mix all modulation signals
        (vco_1_pitch, vco_1_amp, vco_2_pitch, vco_2_amp, noise_amp) = self.mod_matrix(
            adsr_1, adsr_2, lfo_1, lfo_2
        )

        # Upsample all the control signals
        vco_1_pitch = self.control_upsample(vco_1_pitch)
        vco_1_amp = self.control_upsample(vco_1_amp)
        vco_2_pitch = self.control_upsample(vco_2_pitch)
        vco_2_amp = self.control_upsample(vco_2_amp)
        noise_amp = self.control_upsample(noise_amp)

        # Create signal and with modulations and mix together
        vco_1_out = self.vca(self.vco_1(midi_f0, vco_1_pitch), vco_1_amp)
        vco_2_out = self.vca(self.vco_2(midi_f0, vco_2_pitch), vco_2_amp)
        noise_out = self.vca(self.noise(), noise_amp)

        return self.mixer(vco_1_out, vco_2_out, noise_out)<|MERGE_RESOLUTION|>--- conflicted
+++ resolved
@@ -1,9 +1,6 @@
 from collections import OrderedDict
 from typing import Any, Dict, List, Optional, Tuple
-<<<<<<< HEAD
-=======
 from typing import OrderedDict as OrderedDictType
->>>>>>> f1699470
 
 import torch
 import torch.tensor as tensor
@@ -92,13 +89,7 @@
 
     def get_parameters(
         self, include_frozen: bool = False
-<<<<<<< HEAD
-    ) -> Dict[Tuple[str, str], ModuleParameter]:
-        # Doesn't work for Python 3.6
-        # ) -> OrderedDict[Tuple[str, str], ModuleParameter]:
-=======
     ) -> OrderedDictType[Tuple[str, str], ModuleParameter]:
->>>>>>> f1699470
         """
         Returns a dictionary of ModuleParameters for this synth keyed
         on a tuple of the SynthModule name and the parameter name
@@ -191,13 +182,7 @@
         return 0.0
 
     @property
-<<<<<<< HEAD
-    def hyperparameters(self) -> Dict[Tuple[str, str, str], Any]:
-        # Doesn't work for Python 3.6
-        # def hyperparameters(self) -> OrderedDict[Tuple[str, str, str], Any]:
-=======
     def hyperparameters(self) -> OrderedDictType[Tuple[str, str, str], Any]:
->>>>>>> f1699470
         """
         Returns a dictionary of curve and symmetry hyperparameter values keyed
         on a tuple of the module name, parameter name, and hyperparameter name
