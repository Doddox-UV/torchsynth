# Configuration file for the Sphinx documentation builder.
#
# This file only contains a selection of the most common options. For a full
# list see the documentation:
# https://www.sphinx-doc.org/en/master/usage/configuration.html

# -- Path setup --------------------------------------------------------------

# If extensions (or modules to document with autodoc) are in another directory,
# add these directories to sys.path here. If the directory is relative to the
# documentation root, use os.path.abspath to make it absolute, like shown here.
#
import os
import sys


PATH_HERE = os.path.abspath(os.path.dirname(__file__))
PATH_ROOT = os.path.join(PATH_HERE, "..", "..")
sys.path.insert(0, os.path.abspath(PATH_ROOT))
<<<<<<< HEAD
sys.path.insert(0, os.path.abspath('../..'))
=======
sys.path.insert(0, os.path.abspath('../../'))

# sys.path.insert(0, os.path.abspath("torchsynth"))

>>>>>>> 5036501f
# sys.path.insert(0, os.path.abspath("torchsynth"))

import torchsynth  # noqa: E402

import pt_lightning_sphinx_theme

# -- Project information -----------------------------------------------------

project = "torchsynth"
copyright = "2021, Joseph Turian, Jordie Schier, Max Henry"
author = "Joseph Turian, Jordie Schier, Max Henry"

# The full version, including alpha/beta/rc tags
release = "0.0.1"


# -- General configuration ---------------------------------------------------

import mock

MOCK_MODULES = ['torch','torch.nn']
autodoc_mock_imports = ["torch"]
for mod_name in MOCK_MODULES:
    sys.modules[mod_name] = mock.Mock()
# Add any Sphinx extension module names here, as strings. They can be
# extensions coming with Sphinx (named 'sphinx.ext.*') or your custom
# ones.
<<<<<<< HEAD
# extensions = []

=======
extensions = []
>>>>>>> 5036501f
# Add any paths that contain templates here, relative to this directory.
templates_path = ["_templates"]

# List of patterns, relative to source directory, that match files and
# directories to ignore when looking for source files.
# This pattern also affects html_static_path and html_extra_path.
exclude_patterns = []

import sphinx_rtd_theme

extensions = [
    "sphinx.ext.autodoc",
    "sphinxcontrib.napoleon",
    "sphinx.ext.coverage",
    "sphinx.ext.intersphinx",
    "sphinxcontrib.napoleon",
    "sphinx_rtd_theme",
]

intersphinx_mapping = {
    "python": ("https://docs.python.org/3", None),
    "torch": ("https://pytorch.org/docs/stable/", None),
    "numpy": ("https://numpy.org/doc/stable/", None),
    "PIL": ("https://pillow.readthedocs.io/en/stable/", None),
    "pytorch_lightning": ("https://pytorch-lightning.readthedocs.io/en/stable/", None),
}

# -- Options for HTML output -------------------------------------------------


# The theme to use for HTML and HTML Help pages.  See the documentation for
# a list of builtin themes.
# http://www.sphinx-doc.org/en/master/usage/theming.html#builtin-themes
# html_theme = 'bizstyle'
# https://sphinx-themes.org
html_theme = "pt_lightning_sphinx_theme"
html_theme_path = [pt_lightning_sphinx_theme.get_html_theme_path()]

# Add any paths that contain custom static files (such as style sheets) here,
# relative to this directory. They are copied after the builtin static files,
# so a file named "default.css" will overwrite the builtin "default.css".
html_static_path = ["_static"]<|MERGE_RESOLUTION|>--- conflicted
+++ resolved
@@ -17,14 +17,10 @@
 PATH_HERE = os.path.abspath(os.path.dirname(__file__))
 PATH_ROOT = os.path.join(PATH_HERE, "..", "..")
 sys.path.insert(0, os.path.abspath(PATH_ROOT))
-<<<<<<< HEAD
 sys.path.insert(0, os.path.abspath('../..'))
-=======
-sys.path.insert(0, os.path.abspath('../../'))
 
 # sys.path.insert(0, os.path.abspath("torchsynth"))
 
->>>>>>> 5036501f
 # sys.path.insert(0, os.path.abspath("torchsynth"))
 
 import torchsynth  # noqa: E402
@@ -52,12 +48,9 @@
 # Add any Sphinx extension module names here, as strings. They can be
 # extensions coming with Sphinx (named 'sphinx.ext.*') or your custom
 # ones.
-<<<<<<< HEAD
 # extensions = []
 
-=======
 extensions = []
->>>>>>> 5036501f
 # Add any paths that contain templates here, relative to this directory.
 templates_path = ["_templates"]
 
