--- conflicted
+++ resolved
@@ -53,15 +53,12 @@
             "librosa",
             "matplotlib",
             "numba>=0.49.0",  # not directly required, pinned by Snyk to avoid a vulnerability
-<<<<<<< HEAD
+            "pygments>=2.7.4",  # not directly required, pinned by Snyk to avoid a vulnerability
             "optuna",
-=======
-            "pygments>=2.7.4",  # not directly required, pinned by Snyk to avoid a vulnerability
             "sphinx",
             "pt-lightning-sphinx-theme @ https://github.com/PyTorchLightning/lightning_sphinx_theme/tarball/master#egg=pt-lightning-sphinx-theme",
             "sphinxcontrib-napoleon",
             "mock",
->>>>>>> a8c9245a
         ],
     },
 )